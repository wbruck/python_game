--- conflicted
+++ resolved
@@ -98,7 +98,6 @@
             margin: 10px;
             font-size: 1.2em;
             font-weight: bold;
-<<<<<<< HEAD
         }
         
         #config-panel {
@@ -142,14 +141,12 @@
             gap: 10px;
             margin-top: 10px;
             justify-content: center;
-=======
->>>>>>> faa1dfb6
+
         }
     </style>
 </head>
 <body>
     <h1>Ecosystem Simulation Game - API Control</h1>
-<<<<<<< HEAD
     
     <div id="config-panel">
         <h2>Game Configuration</h2>
@@ -175,9 +172,7 @@
     </div>
 
     <div id="game-controls" style="display: none;">
-=======
-    <div id="game-controls">
->>>>>>> faa1dfb6
+
         <button id="next-turn-btn">Next Turn</button>
     </div>
     <div id="turn-info">Turn: 0</div>
