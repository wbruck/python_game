// Global variables
const API_BASE_URL = ''; // Assuming FastAPI runs on the same host/port
let gameId = null;
let entityTypes = {
    units: [],
    plants: []
};

// Create inputs for entity counts
function createEntityCountInputs() {
    console.log('Creating entity count inputs with types:', entityTypes);
    const entityCountsDiv = document.getElementById('entity-counts');
    if (!entityCountsDiv) {
        console.error('Could not find entity-counts div');
        return;
    }
    console.log('Found entity-counts div:', entityCountsDiv);
    
    entityCountsDiv.innerHTML = ''; // Clear existing inputs

    // Add unit count inputs
    if (entityTypes.units && entityTypes.units.length > 0) {
        console.log('Adding unit inputs for types:', entityTypes.units);
        const unitGroup = document.createElement('div');
        unitGroup.innerHTML = '<h4>Units</h4>';
        entityTypes.units.forEach(type => {
            console.log('Creating input for unit type:', type);
            const countDiv = document.createElement('div');
            countDiv.className = 'entity-count';
            countDiv.innerHTML = `
                <label for="${type}-count">${type}:</label>
                <input type="number" id="${type}-count" min="0" value="0" required>
            `;
            unitGroup.appendChild(countDiv);
        });
        entityCountsDiv.appendChild(unitGroup);
        console.log('Added unit inputs to entity-counts div');
    } else {
        console.warn('No unit types available in entityTypes:', entityTypes);
    }

    // Add plant count inputs
    if (entityTypes.plants && entityTypes.plants.length > 0) {
        console.log('Adding plant inputs for types:', entityTypes.plants);
        const plantGroup = document.createElement('div');
        plantGroup.innerHTML = '<h4>Plants</h4>';
        entityTypes.plants.forEach(type => {
            console.log('Creating input for plant type:', type);
            const countDiv = document.createElement('div');
            countDiv.className = 'entity-count';
            countDiv.innerHTML = `
                <label for="${type}-count">${type}:</label>
                <input type="number" id="${type}-count" min="0" value="0" required>
            `;
            plantGroup.appendChild(countDiv);
        });
        entityCountsDiv.appendChild(plantGroup);
        console.log('Added plant inputs to entity-counts div');
    } else {
        console.warn('No plant types available in entityTypes:', entityTypes);
    }
}

// Fetch available entity types
async function fetchEntityTypes() {
    try {
        console.log('Fetching entity types...');
        const response = await fetch(`${API_BASE_URL}/game/entity-types`);
        console.log('Response status:', response.status);
        console.log('Response headers:', Object.fromEntries(response.headers.entries()));
        
        if (!response.ok) {
            const errorText = await response.text();
            console.error('Failed to fetch entity types:', response.status, errorText);
            return;
        }
        
        const data = await response.json();
        console.log('Received entity types:', data);
        
        if (!data.units || !data.plants) {
            console.error('Invalid entity types data:', data);
            return;
        }
        
        entityTypes = data;
        console.log('Updated entityTypes:', entityTypes);
        
        // Create entity count inputs
        console.log('About to create entity count inputs...');
        createEntityCountInputs();
        console.log('Finished creating entity count inputs');
    } catch (error) {
        console.error('Error fetching entity types:', error);
        console.error('Error stack:', error.stack);
    }
}

document.addEventListener('DOMContentLoaded', async () => {
    console.log('DOM Content Loaded');
    // Fetch entity types first, before any other setup
    await fetchEntityTypes();
    console.log('Finished initial fetchEntityTypes');

    const gameBoardDiv = document.getElementById('game-board');
    const entityDetailsPanel = document.getElementById('entity-details-panel');
    const detailsContentDiv = document.getElementById('details-content');
    const nextTurnButton = document.getElementById('next-turn-btn');
    const turnInfoDiv = document.getElementById('turn-info');
<<<<<<< HEAD

    // Function to get random empty position
    function getRandomEmptyPosition(width, height, occupiedPositions) {
        let x, y;
        do {
            x = Math.floor(Math.random() * width);
            y = Math.floor(Math.random() * height);
        } while (occupiedPositions.has(`${x},${y}`));
        occupiedPositions.add(`${x},${y}`);
        return { x, y };
    }

    // Handle form submission
    document.getElementById('config-form').addEventListener('submit', async (e) => {
        e.preventDefault();
        
        const width = parseInt(document.getElementById('board-width').value);
        const height = parseInt(document.getElementById('board-height').value);
        
        const entities = [];
        const occupiedPositions = new Set();

        // Collect unit counts and create entities
        entityTypes.units.forEach(type => {
            const count = parseInt(document.getElementById(`${type}-count`).value) || 0;
            for (let i = 0; i < count; i++) {
                const pos = getRandomEmptyPosition(width, height, occupiedPositions);
                entities.push({
                    type: 'unit',
                    name: type,
                    x: pos.x,
                    y: pos.y
                });
            }
        });

        // Collect plant counts and create entities
        entityTypes.plants.forEach(type => {
            const count = parseInt(document.getElementById(`${type}-count`).value) || 0;
            for (let i = 0; i < count; i++) {
                const pos = getRandomEmptyPosition(width, height, occupiedPositions);
                entities.push({
                    type: 'plant',
                    name: type,
                    x: pos.x,
                    y: pos.y
                });
            }
        });
        
        const config = {
            width,
            height,
            entities
        };
        
        try {
            // Create new game instance
            const response = await fetch('/game/new', { method: 'POST' });
            if (!response.ok) {
                throw new Error('Failed to create new game');
            }
            const data = await response.json();
            gameId = data.game_id;
            console.log('Created new game with ID:', gameId);
            
            // Configure the game
            const configResponse = await fetch(`/game/${gameId}/configure`, {
                method: 'POST',
                headers: {
                    'Content-Type': 'application/json'
                },
                body: JSON.stringify(config)
            });
            
            if (configResponse.ok) {
                // Hide config panel and show game board
                document.getElementById('config-panel').style.display = 'none';
                document.getElementById('game-controls').style.display = 'block';
                
                // Initial board render
                await fetchAndRenderBoard();
            } else {
                alert('Failed to configure game. Please try again.');
            }
        } catch (error) {
            console.error('Error configuring game:', error);
            alert('Error configuring game. Please try again.');
        }
    });

    // Function to create a new entity item
    function createEntityItem() {
        const entityItem = document.createElement('div');
        entityItem.className = 'entity-item';
        
        const typeSelect = document.createElement('select');
        typeSelect.innerHTML = `
            <option value="">Select Type</option>
            <optgroup label="Units">
                ${entityTypes.units.map(type => `<option value="unit:${type}">${type}</option>`).join('')}
            </optgroup>
            <optgroup label="Plants">
                ${entityTypes.plants.map(type => `<option value="plant:${type}">${type}</option>`).join('')}
            </optgroup>
        `;
        
        const xInput = document.createElement('input');
        xInput.type = 'number';
        xInput.placeholder = 'X';
        xInput.min = '0';
        xInput.required = true;
        
        const yInput = document.createElement('input');
        yInput.type = 'number';
        yInput.placeholder = 'Y';
        yInput.min = '0';
        yInput.required = true;
        
        const removeBtn = document.createElement('button');
        removeBtn.textContent = 'Remove';
        removeBtn.onclick = () => entityItem.remove();
        
        entityItem.appendChild(typeSelect);
        entityItem.appendChild(xInput);
        entityItem.appendChild(yInput);
        entityItem.appendChild(removeBtn);
        
        return entityItem;
    }

    // Function to fetch and render board state
    async function fetchBoardState() {
        if (!gameId) {
            console.log('No game ID available yet');
            return;
        }
        try {
            const response = await fetch(`${API_BASE_URL}/game/${gameId}/board`);
=======

    const API_BASE_URL = ''; // Assuming FastAPI runs on the same host/port
    const currentGameId = "default_game"; // Configuration for current game ID

    // Function to fetch and render board state
    async function fetchBoardState() {
        try {
            const response = await fetch(`${API_BASE_URL}/game/${currentGameId}/board`);
>>>>>>> faa1dfb6
            if (!response.ok) {
                console.error('Failed to fetch board data:', response.status, await response.text());
                gameBoardDiv.innerHTML = '<p>Error loading board data. Check console.</p>';
                return;
            }
            const boardData = await response.json();
            renderBoard(boardData);
            updateTurnInfo(boardData.turn);
        } catch (error) {
            console.error('Error fetching board data:', error);
            gameBoardDiv.innerHTML = '<p>Error loading board data. Check console.</p>';
        }
    }

    // Function to render the board based on data from API
    function renderBoard(boardData) {
        gameBoardDiv.innerHTML = ''; // Clear previous board

        // Ensure boardData.board_width and boardData.board_height are available
        const boardWidth = boardData.board_width || 10; // Default if not provided
        const boardHeight = boardData.board_height || 10; // Default if not provided

        gameBoardDiv.style.gridTemplateColumns = `repeat(${boardWidth}, 30px)`;
        gameBoardDiv.style.gridTemplateRows = `repeat(${boardHeight}, 30px)`;
<<<<<<< HEAD
=======
        // Optional: Set fixed size for the board container if entities are sparse
        // gameBoardDiv.style.width = `${boardWidth * 30}px`;
        // gameBoardDiv.style.height = `${boardHeight * 30}px`;
>>>>>>> faa1dfb6

        const entitiesMap = new Map();
        // Ensure boardData.entities is an array
        if (Array.isArray(boardData.entities)) {
            boardData.entities.forEach(entity => {
                // Assuming entity has x and y, place it in a map for quick lookup
                entitiesMap.set(`${entity.x}-${entity.y}`, entity);
            });
        }

        for (let y = 0; y < boardHeight; y++) {
            for (let x = 0; x < boardWidth; x++) {
                const cellDiv = document.createElement('div');
                cellDiv.classList.add('cell');
                cellDiv.dataset.x = x;
                cellDiv.dataset.y = y;

                const entity = entitiesMap.get(`${x}-${y}`);
                if (entity) {
                    cellDiv.dataset.entityId = entity.id; // Store API ID
                    // Use entity.name for primary display, fallback to type's first char
                    cellDiv.textContent = entity.name ? entity.name.charAt(0).toUpperCase() : entity.type.charAt(0).toUpperCase();

                    // Add class for general type (unit/plant) and specific name (e.g., Predator, BasicPlant)
                    cellDiv.classList.add(entity.type.toLowerCase()); // "unit" or "plant"
                    if (entity.name) {
<<<<<<< HEAD
                        // Normalize name for CSS class: lowercase, remove spaces
=======
                         // Normalize name for CSS class: lowercase, remove spaces
>>>>>>> faa1dfb6
                        cellDiv.classList.add(entity.name.toLowerCase().replace(/\s+/g, ''));
                    }

                    cellDiv.addEventListener('click', () => fetchEntityDetails(entity.id));
                }
                gameBoardDiv.appendChild(cellDiv);
            }
        }
    }

    // Function to fetch and display details of a specific entity
    async function fetchEntityDetails(entityId) {
<<<<<<< HEAD
        if (!entityId || !gameId) {
=======
        if (!entityId) {
>>>>>>> faa1dfb6
            detailsContentDiv.innerHTML = 'No entity selected.';
            return;
        }
        try {
<<<<<<< HEAD
            const response = await fetch(`${API_BASE_URL}/game/${gameId}/entity/${entityId}`);
=======
            const response = await fetch(`${API_BASE_URL}/game/${currentGameId}/entity/${entityId}`);
>>>>>>> faa1dfb6
            if (!response.ok) {
                console.error('Failed to fetch entity data:', response.status, await response.text());
                detailsContentDiv.innerHTML = '<p>Error loading entity details. Check console.</p>';
                return;
            }
            const entityData = await response.json();
            displayEntityStats(entityData);
        } catch (error) {
            console.error('Error fetching entity data:', error);
            detailsContentDiv.innerHTML = '<p>Error loading entity details. Check console.</p>';
        }
    }

    // Function to display entity statistics in the details panel
    function displayEntityStats(entityData) {
        detailsContentDiv.innerHTML = ''; // Clear previous stats

        const ul = document.createElement('ul');
        for (const [key, value] of Object.entries(entityData)) {
            const li = document.createElement('li');
            let displayValue = value;
            if (value === null || value === undefined) {
                displayValue = 'N/A';
            } else if (Array.isArray(value)) {
                displayValue = value.join(', ');
            } else if (typeof value === 'object') {
                // For nested objects (like 'traits' if it's an object, though model makes it Set[str])
                // Simple stringify for now, could be more elaborate
                displayValue = JSON.stringify(value);
            }
            li.innerHTML = `<strong>${key.replace(/_/g, ' ')}:</strong> ${displayValue}`;
            ul.appendChild(li);
        }
        detailsContentDiv.appendChild(ul);
    }

    // Function to update the game state by one turn
    async function updateGame() {
<<<<<<< HEAD
        if (!gameId) {
            console.error('No game ID available');
            return;
        }
        try {
            console.log('Updating game state for game:', gameId);
            const response = await fetch(`${API_BASE_URL}/game/${gameId}/update`, {
                method: 'POST',
                headers: {
                    'Content-Type': 'application/json',
                },
            });
            if (!response.ok) {
                console.error('Failed to update game state:', response.status, await response.text());
                return;
            }
            const updatedBoardData = await response.json();
            console.log('Received updated board data:', updatedBoardData);
            renderBoard(updatedBoardData);
            updateTurnInfo(updatedBoardData.turn);
            detailsContentDiv.innerHTML = 'Select an entity to see its details.';
=======
        try {
            const response = await fetch(`${API_BASE_URL}/game/${currentGameId}/update`, {
                method: 'POST',
                headers: {
                    'Content-Type': 'application/json',
                    // Add any other headers like CSRF tokens if needed by FastAPI setup
                },
                // body: JSON.stringify({}), // POST body if needed, not for this endpoint
            });
            if (!response.ok) {
                console.error('Failed to update game state:', response.status, await response.text());
                // Optionally, display an error message to the user on the page
                return;
            }
            const updatedBoardData = await response.json();
            renderBoard(updatedBoardData); // Re-render board with new state from POST response
            updateTurnInfo(updatedBoardData.turn);
            detailsContentDiv.innerHTML = 'Select an entity to see its details.'; // Clear details panel
>>>>>>> faa1dfb6
        } catch (error) {
            console.error('Error updating game state:', error);
        }
    }

    function updateTurnInfo(turn) {
        if (turnInfoDiv) {
            turnInfoDiv.textContent = `Turn: ${turn}`;
        }
    }

    // Event listener for the "Next Turn" button
    if (nextTurnButton) {
        nextTurnButton.addEventListener('click', updateGame);
    }
});

<<<<<<< HEAD
// Update fetchAndRenderBoard to use gameId
async function fetchAndRenderBoard() {
    if (!gameId) {
        console.error('No game ID available');
        return;
    }
    try {
        console.log('Fetching board state for game:', gameId);
        const response = await fetch(`/game/${gameId}/board`);
        if (!response.ok) {
            throw new Error(`Failed to fetch board state: ${response.status}`);
        }
        const data = await response.json();
        console.log('Received board data:', data);
        
        // Update turn info
        document.getElementById('turn-info').textContent = `Turn: ${data.turn}`;
        
        // Render board
        const board = document.getElementById('game-board');
        board.innerHTML = '';
        board.style.gridTemplateColumns = `repeat(${data.board_width}, 30px)`;
        
        for (let y = 0; y < data.board_height; y++) {
            for (let x = 0; x < data.board_width; x++) {
                const cell = document.createElement('div');
                cell.className = 'cell';
                cell.dataset.x = x;
                cell.dataset.y = y;
                
                const entity = data.entities.find(e => e.x === x && e.y === y);
                if (entity) {
                    cell.classList.add(entity.type.toLowerCase());
                    if (entity.name) {
                        cell.classList.add(entity.name.toLowerCase().replace(/\s+/g, ''));
                    }
                    cell.dataset.entityId = entity.id;
                    cell.textContent = entity.name ? entity.name.charAt(0).toUpperCase() : entity.type.charAt(0).toUpperCase();
                    cell.onclick = () => fetchEntityDetails(entity.id);
                }
                
                board.appendChild(cell);
            }
        }
    } catch (error) {
        console.error('Error fetching board state:', error);
        document.getElementById('game-board').innerHTML = '<p>Error loading board. Please try again.</p>';
    }
}
=======
    // Initial fetch of the board state when the page loads
    fetchBoardState();
});
>>>>>>> faa1dfb6
<|MERGE_RESOLUTION|>--- conflicted
+++ resolved
@@ -107,7 +107,7 @@
     const detailsContentDiv = document.getElementById('details-content');
     const nextTurnButton = document.getElementById('next-turn-btn');
     const turnInfoDiv = document.getElementById('turn-info');
-<<<<<<< HEAD
+
 
     // Function to get random empty position
     function getRandomEmptyPosition(width, height, occupiedPositions) {
@@ -247,16 +247,7 @@
         }
         try {
             const response = await fetch(`${API_BASE_URL}/game/${gameId}/board`);
-=======
-
-    const API_BASE_URL = ''; // Assuming FastAPI runs on the same host/port
-    const currentGameId = "default_game"; // Configuration for current game ID
-
-    // Function to fetch and render board state
-    async function fetchBoardState() {
-        try {
-            const response = await fetch(`${API_BASE_URL}/game/${currentGameId}/board`);
->>>>>>> faa1dfb6
+
             if (!response.ok) {
                 console.error('Failed to fetch board data:', response.status, await response.text());
                 gameBoardDiv.innerHTML = '<p>Error loading board data. Check console.</p>';
@@ -281,12 +272,7 @@
 
         gameBoardDiv.style.gridTemplateColumns = `repeat(${boardWidth}, 30px)`;
         gameBoardDiv.style.gridTemplateRows = `repeat(${boardHeight}, 30px)`;
-<<<<<<< HEAD
-=======
-        // Optional: Set fixed size for the board container if entities are sparse
-        // gameBoardDiv.style.width = `${boardWidth * 30}px`;
-        // gameBoardDiv.style.height = `${boardHeight * 30}px`;
->>>>>>> faa1dfb6
+
 
         const entitiesMap = new Map();
         // Ensure boardData.entities is an array
@@ -313,11 +299,9 @@
                     // Add class for general type (unit/plant) and specific name (e.g., Predator, BasicPlant)
                     cellDiv.classList.add(entity.type.toLowerCase()); // "unit" or "plant"
                     if (entity.name) {
-<<<<<<< HEAD
+i
                         // Normalize name for CSS class: lowercase, remove spaces
-=======
-                         // Normalize name for CSS class: lowercase, remove spaces
->>>>>>> faa1dfb6
+
                         cellDiv.classList.add(entity.name.toLowerCase().replace(/\s+/g, ''));
                     }
 
@@ -330,20 +314,16 @@
 
     // Function to fetch and display details of a specific entity
     async function fetchEntityDetails(entityId) {
-<<<<<<< HEAD
+
         if (!entityId || !gameId) {
-=======
-        if (!entityId) {
->>>>>>> faa1dfb6
+
             detailsContentDiv.innerHTML = 'No entity selected.';
             return;
         }
         try {
-<<<<<<< HEAD
+
             const response = await fetch(`${API_BASE_URL}/game/${gameId}/entity/${entityId}`);
-=======
-            const response = await fetch(`${API_BASE_URL}/game/${currentGameId}/entity/${entityId}`);
->>>>>>> faa1dfb6
+
             if (!response.ok) {
                 console.error('Failed to fetch entity data:', response.status, await response.text());
                 detailsContentDiv.innerHTML = '<p>Error loading entity details. Check console.</p>';
@@ -378,11 +358,11 @@
             ul.appendChild(li);
         }
         detailsContentDiv.appendChild(ul);
+
     }
 
     // Function to update the game state by one turn
     async function updateGame() {
-<<<<<<< HEAD
         if (!gameId) {
             console.error('No game ID available');
             return;
@@ -404,26 +384,6 @@
             renderBoard(updatedBoardData);
             updateTurnInfo(updatedBoardData.turn);
             detailsContentDiv.innerHTML = 'Select an entity to see its details.';
-=======
-        try {
-            const response = await fetch(`${API_BASE_URL}/game/${currentGameId}/update`, {
-                method: 'POST',
-                headers: {
-                    'Content-Type': 'application/json',
-                    // Add any other headers like CSRF tokens if needed by FastAPI setup
-                },
-                // body: JSON.stringify({}), // POST body if needed, not for this endpoint
-            });
-            if (!response.ok) {
-                console.error('Failed to update game state:', response.status, await response.text());
-                // Optionally, display an error message to the user on the page
-                return;
-            }
-            const updatedBoardData = await response.json();
-            renderBoard(updatedBoardData); // Re-render board with new state from POST response
-            updateTurnInfo(updatedBoardData.turn);
-            detailsContentDiv.innerHTML = 'Select an entity to see its details.'; // Clear details panel
->>>>>>> faa1dfb6
         } catch (error) {
             console.error('Error updating game state:', error);
         }
@@ -439,9 +399,9 @@
     if (nextTurnButton) {
         nextTurnButton.addEventListener('click', updateGame);
     }
+
 });
 
-<<<<<<< HEAD
 // Update fetchAndRenderBoard to use gameId
 async function fetchAndRenderBoard() {
     if (!gameId) {
@@ -490,9 +450,4 @@
         console.error('Error fetching board state:', error);
         document.getElementById('game-board').innerHTML = '<p>Error loading board. Please try again.</p>';
     }
-}
-=======
-    // Initial fetch of the board state when the page loads
-    fetchBoardState();
-});
->>>>>>> faa1dfb6
+}